/*
 * SCSI target daemon
 *
 * Copyright (C) 2005-2007 FUJITA Tomonori <tomof@acm.org>
 * Copyright (C) 2005-2007 Mike Christie <michaelc@cs.wisc.edu>
 *
 * This program is free software; you can redistribute it and/or
 * modify it under the terms of the GNU General Public License as
 * published by the Free Software Foundation, version 2 of the
 * License.
 *
 * This program is distributed in the hope that it will be useful, but
 * WITHOUT ANY WARRANTY; without even the implied warranty of
 * MERCHANTABILITY or FITNESS FOR A PARTICULAR PURPOSE. See the GNU
 * General Public License for more details.
 *
 * You should have received a copy of the GNU General Public License
 * along with this program; if not, write to the Free Software
 * Foundation, Inc., 51 Franklin St, Fifth Floor, Boston, MA
 * 02110-1301 USA
 */
#include <errno.h>
#include <fcntl.h>
#include <getopt.h>
#include <inttypes.h>
#include <sched.h>
#include <signal.h>
#include <stdint.h>
#include <stdio.h>
#include <stdlib.h>
#include "memdebug.h"
#include <string.h>
#include <unistd.h>
#include <ctype.h>
#include <sys/resource.h>
#include <sys/epoll.h>
#include <sys/types.h>
#include <sys/wait.h>
#include <sys/stat.h>

#include "list.h"
#include "tgtd.h"
#include "driver.h"
#include "work.h"
#include "util.h"
<<<<<<< HEAD
#include "prstore.h"
=======
#include "mdebug.h"
>>>>>>> ef8bf7e0

unsigned long pagesize, pageshift;

int system_active = 1;
static int ep_fd;
static char program_name[] = "tgtd";
static LIST_HEAD(tgt_events_list);
static LIST_HEAD(tgt_sched_events_list);

static struct option const long_options[] = {
	{"foreground", no_argument, 0, 'f'},
	{"control-port", required_argument, 0, 'C'},
	{"nr_iothreads", required_argument, 0, 't'},
	{"debug", required_argument, 0, 'd'},
	{"version", no_argument, 0, 'V'},
	{"help", no_argument, 0, 'h'},
	{0, 0, 0, 0},
};

static char *short_options = "fC:d:t:Vh";
static char *spare_args;

static void usage(int status)
{
	if (status) {
		fprintf(stderr, "Try `%s --help' for more information.\n",
			program_name);
		exit(status);
	}

	printf("Linux SCSI Target framework daemon, version %s\n\n"
		"Usage: %s [OPTION]\n"
		"-f, --foreground        make the program run in the foreground\n"
		"-C, --control-port NNNN use port NNNN for the mgmt channel\n"
		"-t, --nr_iothreads NNNN specify the number of I/O threads\n"
		"-d, --debug debuglevel  print debugging information\n"
		"-V, --version           print version and exit\n"
		"-h, --help              display this help and exit\n",
		TGT_VERSION, program_name);
	exit(0);
}

static void bad_optarg(int ret, int ch, char *optarg)
{
	if (ret == ERANGE)
		fprintf(stderr, "-%c argument value '%s' out of range\n",
			ch, optarg);
	else
		fprintf(stderr, "-%c argument value '%s' invalid\n",
			ch, optarg);
	usage(ret);
}

static void version(void)
{
	printf("%s\n", TGT_VERSION);
	exit(0);
}

/* Default TGT mgmt port */
short int control_port;

static void signal_catch(int signo)
{
}

static int oom_adjust(void)
{
	int fd, err;
	const char *path, *score;
	struct stat st;

	/* Avoid oom-killer */
	path = "/proc/self/oom_score_adj";
	score = "-1000\n";

	if (stat(path, &st)) {
		/* oom_score_adj cannot be used, try oom_adj */
		path = "/proc/self/oom_adj";
		score = "-17\n";
	}

	fd = open(path, O_WRONLY);
	if (fd < 0) {
		fprintf(stderr, "can't adjust oom-killer's pardon %s, %m\n",
			path);
		return errno;
	}

	err = write(fd, score, strlen(score));
	if (err < 0) {
		fprintf(stderr, "can't adjust oom-killer's pardon %s, %m\n",
			path);
		close(fd);
		return errno;
	}
	close(fd);
	return 0;
}

static int nr_file_adjust(void)
{
	int ret, fd, max = 1024 * 1024;
	char path[] = "/proc/sys/fs/nr_open";
	char buf[64];
	struct rlimit rlim;

	/* Avoid oom-killer */
	fd = open(path, O_RDONLY);
	if (fd < 0) {
		fprintf(stderr, "can't open %s, %m\n", path);
		goto set_rlimit;
	}
	ret = read(fd, buf, sizeof(buf));
	if (ret < 0) {
		fprintf(stderr, "can't read %s, %m\n", path);
		close(fd);
		return errno;
	}
	close(fd);
	max = atoi(buf);

set_rlimit:
	rlim.rlim_cur = rlim.rlim_max = max;

	ret = setrlimit(RLIMIT_NOFILE, &rlim);
	if (ret < 0)
		fprintf(stderr, "can't adjust nr_open %d %m\n", max);

	return 0;
}

int tgt_event_add(int fd, int events, event_handler_t handler, void *data)
{
	struct epoll_event ev;
	struct event_data *tev;
	int err;

	tev = zalloc(sizeof(*tev));
	if (!tev)
		return -ENOMEM;

	tev->data = data;
	tev->handler = handler;
	tev->fd = fd;

	memset(&ev, 0, sizeof(ev));
	ev.events = events;
	ev.data.ptr = tev;
	err = epoll_ctl(ep_fd, EPOLL_CTL_ADD, fd, &ev);
	if (err) {
		eprintf("Cannot add fd, %m\n");
		md_free(tev);
	} else
		list_add(&tev->e_list, &tgt_events_list);

	return err;
}

static struct event_data *tgt_event_lookup(int fd)
{
	struct event_data *tev;

	list_for_each_entry(tev, &tgt_events_list, e_list) {
		if (tev->fd == fd)
			return tev;
	}
	return NULL;
}

static int event_need_refresh;

void tgt_event_del(int fd)
{
	struct event_data *tev;
	int ret;

	tev = tgt_event_lookup(fd);
	if (!tev) {
		eprintf("Cannot find event %d\n", fd);
		return;
	}

	ret = epoll_ctl(ep_fd, EPOLL_CTL_DEL, fd, NULL);
	if (ret < 0)
		eprintf("fail to remove epoll event, %s\n", strerror(errno));

	list_del(&tev->e_list);
	md_free(tev);

	event_need_refresh = 1;
}

int tgt_event_modify(int fd, int events)
{
	struct epoll_event ev;
	struct event_data *tev;

	tev = tgt_event_lookup(fd);
	if (!tev) {
		eprintf("Cannot find event %d\n", fd);
		return -EINVAL;
	}

	memset(&ev, 0, sizeof(ev));
	ev.events = events;
	ev.data.ptr = tev;

	return epoll_ctl(ep_fd, EPOLL_CTL_MOD, fd, &ev);
}

void tgt_init_sched_event(struct event_data *evt,
			  sched_event_handler_t sched_handler, void *data)
{
	evt->sched_handler = sched_handler;
	evt->scheduled = 0;
	evt->data = data;
	INIT_LIST_HEAD(&evt->e_list);
}

void tgt_add_sched_event(struct event_data *evt)
{
	if (!evt->scheduled) {
		evt->scheduled = 1;
		list_add_tail(&evt->e_list, &tgt_sched_events_list);
	}
}

void tgt_remove_sched_event(struct event_data *evt)
{
	if (evt->scheduled) {
		evt->scheduled = 0;
		list_del_init(&evt->e_list);
	}
}

/* strcpy, while eating multiple white spaces */
void str_spacecpy(char **dest, const char *src)
{
	const char *s = src;
	char *d = *dest;

	while (*s) {
		if (isspace(*s)) {
			if (!*(s+1))
				break;
			if (isspace(*(s+1))) {
				s++;
				continue;
			}
		}
		*d++ = *s++;
	}
	*d = '\0';
}

int call_program(const char *cmd, void (*callback)(void *data, int result),
		void *data, char *output, int op_len, int flags)
{
	pid_t pid;
	int fds[2], ret, i;
	char *pos, arg[256];
	char *argv[sizeof(arg) / 2];

	i = 0;
	pos = arg;
	str_spacecpy(&pos, cmd);
	if (strchr(cmd, ' ')) {
		while (pos != '\0')
			argv[i++] = strsep(&pos, " ");
	} else
		argv[i++] = arg;
	argv[i] =  NULL;

	ret = pipe(fds);
	if (ret < 0) {
		eprintf("pipe create failed for %s, %m\n", cmd);
		return ret;
	}

	dprintf("%s, pipe: %d %d\n", cmd, fds[0], fds[1]);

	pid = fork();
	if (pid < 0) {
		eprintf("fork failed for: %s, %m\n", cmd);
		close(fds[0]);
		close(fds[1]);
		return pid;
	}

	if (!pid) {
		close(1);
		ret = dup(fds[1]);
		if (ret < 0) {
			eprintf("dup failed for: %s, %m\n", cmd);
			exit(-1);
		}
		close(fds[0]);
		execv(argv[0], argv);

		eprintf("execv failed for: %s, %m\n", cmd);
		exit(-1);
	} else {
		struct timeval tv;
		fd_set rfds;
		int ret_sel;

		close(fds[1]);
		/* 0.1 second is okay, as the initiator will retry anyway */
		do {
			FD_ZERO(&rfds);
			FD_SET(fds[0], &rfds);
			tv.tv_sec = 0;
			tv.tv_usec = 100000;
			ret_sel = select(fds[0]+1, &rfds, NULL, NULL, &tv);
		} while (ret_sel < 0 && errno == EINTR);
		if (ret_sel <= 0) { /* error or timeout */
			eprintf("timeout on redirect callback, terminating "
				"child pid %d\n", pid);
			kill(pid, SIGTERM);
		}
		do {
			ret = waitpid(pid, &i, 0);
		} while (ret < 0 && errno == EINTR);
		if (ret < 0) {
			eprintf("waitpid failed for: %s, %m\n", cmd);
			close(fds[0]);
			return ret;
		}
		if (ret_sel > 0) {
			ret = read(fds[0], output, op_len);
			if (ret < 0) {
				eprintf("failed to get output from: %s\n", cmd);
				close(fds[0]);
				return ret;
			}
		}

		if (callback)
			callback(data, WEXITSTATUS(i));
		close(fds[0]);
	}

	return 0;
}

static int tgt_exec_scheduled(void)
{
	struct list_head *last_sched;
	struct event_data *tev, *tevn;
	int work_remains = 0;

	if (!list_empty(&tgt_sched_events_list)) {
		/* execute only work scheduled till now */
		last_sched = tgt_sched_events_list.prev;
		list_for_each_entry_safe(tev, tevn, &tgt_sched_events_list,
					 e_list) {
			tgt_remove_sched_event(tev);
			tev->sched_handler(tev);
			if (&tev->e_list == last_sched)
				break;
		}
		if (!list_empty(&tgt_sched_events_list))
			work_remains = 1;
	}
	return work_remains;
}

static void event_loop(void)
{
	int nevent, i, sched_remains, timeout;
	struct epoll_event events[1024];
	struct event_data *tev;

retry:
	sched_remains = tgt_exec_scheduled();
	timeout = sched_remains ? 0 : -1;

	nevent = epoll_wait(ep_fd, events, ARRAY_SIZE(events), timeout);
	if (nevent < 0) {
		if (errno != EINTR) {
			eprintf("%m\n");
			exit(1);
		}
	} else if (nevent) {
		for (i = 0; i < nevent; i++) {
			tev = (struct event_data *) events[i].data.ptr;
			tev->handler(tev->fd, events[i].events, tev->data);

			if (event_need_refresh) {
				event_need_refresh = 0;
				goto retry;
			}
		}
	}

	if (system_active)
		goto retry;
}

int lld_init_one(int lld_index)
{
	int err;

	INIT_LIST_HEAD(&tgt_drivers[lld_index]->target_list);
	if (tgt_drivers[lld_index]->init) {
		err = tgt_drivers[lld_index]->init(lld_index, spare_args);
		if (err) {
			tgt_drivers[lld_index]->drv_state = DRIVER_ERR;
			return err;
		}
		tgt_drivers[lld_index]->drv_state = DRIVER_INIT;
	}
	return 0;
}

static int lld_init(void)
{
	int i, nr;

	for (i = nr = 0; tgt_drivers[i]; i++) {
		if (!lld_init_one(i))
			nr++;
	}
	return nr;
}

static void lld_exit(void)
{
	int i;

	for (i = 0; tgt_drivers[i]; i++) {
		if (tgt_drivers[i]->exit)
			tgt_drivers[i]->exit();
		tgt_drivers[i]->drv_state = DRIVER_EXIT;
	}
}

struct tgt_param {
	int (*parse_func)(char *);
	char *name;
};

static struct tgt_param params[64];

int setup_param(char *name, int (*parser)(char *))
{
	int i;

	for (i = 0; i < ARRAY_SIZE(params); i++)
		if (!params[i].name)
			break;

	if (i < ARRAY_SIZE(params)) {
		params[i].name = name;
		params[i].parse_func = parser;

		return 0;
	} else
		return -1;
}

static int parse_params(char *name, char *p)
{
	int i;

	for (i = 0; i < ARRAY_SIZE(params) && params[i].name; i++) {
		if (!strcmp(name, params[i].name))
			return params[i].parse_func(p);
	}

	fprintf(stderr, "'%s' is an unknown option\n", name);

	return -1;
}

int main(int argc, char **argv)
{
	struct sigaction sa_old;
	struct sigaction sa_new;
	int err, ch, longindex, nr_lld = 0;
	int is_daemon = 1, is_debug = 0;
	int ret;

	sa_new.sa_handler = signal_catch;
	sigemptyset(&sa_new.sa_mask);
	sa_new.sa_flags = 0;
	sigaction(SIGPIPE, &sa_new, &sa_old);
	sigaction(SIGTERM, &sa_new, &sa_old);

	pagesize = sysconf(_SC_PAGESIZE);
	for (pageshift = 0;; pageshift++)
		if (1UL << pageshift == pagesize)
			break;

	opterr = 0;

	while ((ch = getopt_long(argc, argv, short_options, long_options,
				 &longindex)) >= 0) {
		switch (ch) {
		case 'f':
			is_daemon = 0;
			break;
		case 'C':
			ret = str_to_int_ge(optarg, control_port, 0);
			if (ret)
				bad_optarg(ret, ch, optarg);
			break;
		case 't':
			ret = str_to_int_gt(optarg, nr_iothreads, 0);
			if (ret)
				bad_optarg(ret, ch, optarg);
			break;
		case 'd':
			ret = str_to_int_range(optarg, is_debug, 0, 1);
			if (ret)
				bad_optarg(ret, ch, optarg);
			break;
		case 'V':
			version();
			break;
		case 'h':
			usage(0);
			break;
		default:
			if (strncmp(argv[optind - 1], "--", 2))
				usage(1);

			ret = parse_params(argv[optind - 1] + 2, argv[optind]);
			if (ret)
				usage(1);

			break;
		}
	}

	ep_fd = epoll_create(4096);
	if (ep_fd < 0) {
		fprintf(stderr, "can't create epoll fd, %m\n");
		exit(1);
	}

	spare_args = optind < argc ? argv[optind] : NULL;

	if (is_daemon && daemon(0, 0))
		exit(1);

	err = ipc_init();
	if (err)
		exit(1);

	err = log_init(program_name, LOG_SPACE_SIZE, is_daemon, is_debug);
	if (err)
		exit(1);

	nr_lld = lld_init();
	if (!nr_lld) {
		fprintf(stderr, "No available low level driver!\n");
		exit(1);
	}

	err = oom_adjust();
	if (err && (errno != EACCES) && getuid() == 0)
		exit(1);

	err = nr_file_adjust();
	if (err)
		exit(1);

	err = work_timer_start();
	if (err)
		exit(1);

        err = mdebug_start();
        if (err)
		exit(1);

	bs_init();

#ifdef USE_SYSTEMD
	sd_notify(0, "READY=1\nSTATUS=Starting event loop...");
#endif

	prstore_engine_init();

	event_loop();

	prstore_engine_deinit();

	lld_exit();

	work_timer_stop();

	ipc_exit();

	mdebug_stop();

	log_close();

	return 0;
}<|MERGE_RESOLUTION|>--- conflicted
+++ resolved
@@ -43,11 +43,8 @@
 #include "driver.h"
 #include "work.h"
 #include "util.h"
-<<<<<<< HEAD
 #include "prstore.h"
-=======
 #include "mdebug.h"
->>>>>>> ef8bf7e0
 
 unsigned long pagesize, pageshift;
 
