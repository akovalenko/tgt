--- conflicted
+++ resolved
@@ -63,11 +63,8 @@
 TGTD_OBJS += tgtd.o mgmt.o target.o scsi.o log.o driver.o util.o work.o \
 		concat_buf.o parser.o spc.o sbc.o mmc.o osd.o scc.o smc.o \
 		ssc.o libssc.o bs_rdwr.o bs_ssc.o \
-<<<<<<< HEAD
-		bs_null.o bs_sg.o bs.o libcrc32c.o bs_sheepdog.o prstore.o
-=======
-		bs_null.o bs_sg.o bs.o libcrc32c.o bs_sheepdog.o mdebug.o
->>>>>>> ef8bf7e0
+		bs_null.o bs_sg.o bs.o libcrc32c.o bs_sheepdog.o prstore.o \
+		mdebug.o	
 
 TGTD_OBJS += xlog.o
 TGTD_OBJS += memdebug.o
