--- conflicted
+++ resolved
@@ -2268,17 +2268,11 @@
 
 	list_del(&target->lld_siblings);
 
-<<<<<<< HEAD
 	if (target->pr_dir)
-		free(target->pr_dir);
-	free(target->account.in_aids);
-	free(target->name);
-	free(target);
-=======
+		md_free(target->pr_dir);
 	md_free(target->account.in_aids);
 	md_free(target->name);
 	md_free(target);
->>>>>>> ef8bf7e0
 
 	return TGTADM_SUCCESS;
 }
